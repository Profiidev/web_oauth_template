--- conflicted
+++ resolved
@@ -14,13 +14,7 @@
 entity = { path = "entity" }
 migration = { path = "migration" }
 sea-orm-rocket = "0.5.5"
-<<<<<<< HEAD
-log = "0.4.22"
+log = "0.4.26"
 loki-logger = "0.1.3"
-jsonwebtoken = "9.3.0"
-=======
-log = "0.4.26"
-kafka-logger = "0.1.0"
 jsonwebtoken = "9.3.1"
->>>>>>> 66cf1ba5
 dotenv = "0.15.0"